--- conflicted
+++ resolved
@@ -19,11 +19,8 @@
 import styles from "./Comments.module.css";
 import { CommentVoteSection } from "./CommentVoteSection";
 import { createCookie, deleteCookie } from "./Comments";
-<<<<<<< HEAD
 import DOMPurify from "dompurify";
-=======
 import { useLogger } from '@/hooks/useLogger';
->>>>>>> 932da367
 
 interface CommentListProps {
   /** Array of comments to display, including their replies and vote counts */
