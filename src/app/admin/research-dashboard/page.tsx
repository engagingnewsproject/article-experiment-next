/**
 * Research Data Dashboard Page
 *
 * This page provides an interactive dashboard for researchers to explore, filter, and export
 * user activity logs, articles, and comments from Firestore. It includes authentication,
 * data loading, statistics calculation, and tabbed views for logs, articles, and comments.
 *
 * Main Features:
 * - Authenticated access for researchers
 * - Loads logs, articles, and user comments from Firestore
 * - Combines default and user-submitted comments for analysis
 * - Calculates and displays key statistics (totals, date range, unique users, etc.)
 * - Provides tabbed navigation for overview, logs, articles, and comments
 * - Supports searching, filtering, and CSV/JSON export of data
 * - Displays both default and user comment counts per article
 * - Shows comment details, including type (default/user), upvotes/downvotes, and timestamps
 *
 * Key Logic:
 * - Data is loaded on authentication and stored in React state
 * - Comments are aggregated from both article default_comments and article subcollections
 * - Filtering and searching is performed in-memory for fast UI updates
 * - All data views are kept in sync with the loaded Firestore data
 *
 * File Structure:
 * - Interfaces: LogEntry, Article, Comment, DashboardStats
 * - Main component: ResearchDashboard (React function component)
 * - useEffect: Handles authentication and triggers data loading
 * - loadData: Loads and processes all Firestore data for the dashboard
 * - Filtering/searching: Handled via React state and derived arrays
 * - UI: Tabbed navigation, tables, and cards for each data type
 *
 * For more details on Firestore structure and comment aggregation, see the inline comments
 * within the loadData function and the allComments calculation.
 */

'use client';

import { ResearchDashboardLogin } from '@/components/admin/ResearchDashboardLogin';
import { clearSession, getSessionFromStorage } from '@/lib/auth';
import { db } from '@/lib/firebase';
import { Comment } from '@/lib/firestore';
import DOMPurify from 'dompurify';
import { collection, getDocs, orderBy, query, Timestamp, where } from 'firebase/firestore';
import { useEffect, useState } from 'react';

interface LogEntry {
  parentId?: string;
  id: string;
  url: string;
  identifier: string;
  articleTitle?: string;
  userId: string;
  ipAddress?: string;
  action: string;
  label: string;
  details: string;
  timestamp: any;
}

interface Article {
  id: string;
  title: string;
  slug: string;
  content: string;
  createdAt?: any;
  updatedAt?: any;
  anonymous?: boolean;
  pubdate: string;
  author: any;
  comments_display: boolean;
  default_comments?: Comment[];
  comments?: Comment[];
  themes?: any[];
  summary?: string;
}

interface Comment {
  id: string;
  name: string;
  content: string;
  createdAt: string;
  upvotes: number;
  downvotes: number;
  identifier: string;
  parentId?: string;
  grandParentId?: string;
  replies?: Comment[];
}

interface DashboardStats {
  totalLogs: number;
  totalArticles: number;
  totalComments: number;
  uniqueUsers: number;
  totalActions: number;
  dateRange: {
    earliest: string;
    latest: string;
  };
  actionsByType: Record<string, number>;
  articlesWithComments: number;
  averageWordCount: number;
}

export default function ResearchDashboard() {
  const [isAuthenticated, setIsAuthenticated] = useState(false);
  const [userEmail, setUserEmail] = useState('');
  const [stats, setStats] = useState<DashboardStats | null>(null);
  const [logs, setLogs] = useState<LogEntry[]>([]);
  const [articles, setArticles] = useState<Article[]>([]);
  const [comments, setComments] = useState<Comment[]>([]);
  const [loading, setLoading] = useState(true);
  const [selectedDateRange, setSelectedDateRange] = useState('all');
  const [selectedAction, setSelectedAction] = useState('all');
  const [selectedArticle, setSelectedArticle] = useState('all');
  const [viewMode, setViewMode] = useState<'overview' | 'logs' | 'articles' | 'comments'>('overview');
  const [searchTerm, setSearchTerm] = useState('');

  // Add a new state for user and date filter in comments
  const [selectedUser, setSelectedUser] = useState('');
  const [selectedCommentDateRange, setSelectedCommentDateRange] = useState('all');

  // Add a new state for article title/id filter in comments
  const [articleTitleIdFilter, setArticleTitleIdFilter] = useState('');

  // Add a new state for user input filter in logs
  const [logUserFilter, setLogUserFilter] = useState('');

  // State for toggling default comments in comments tab
  const [showDefaultComments, setShowDefaultComments] = useState(true);

  // Tooltip state for all comments (move to top-level of component)
  const [showTooltip, setShowTooltip] = useState(false);
  const [tooltipPos, setTooltipPos] = useState({ x: 0, y: 0 });
  const [tooltipComment, setTooltipComment] = useState<any | null>(null);
  let tooltipTimeout: NodeJS.Timeout;

  const [numShownComments, setNumShownComments] = useState(50);

  // New state for sorting comments
  const [commentSort, setCommentSort] = useState('date-desc');

  useEffect(() => {
    // Check authentication on component mount
    const session = getSessionFromStorage();
    if (session && session.isAuthenticated) {
      setIsAuthenticated(true);
      setUserEmail(session.email);
      loadData();
    } else {
      setLoading(false);
    }
  }, []);

  const handleLogin = () => {
    const session = getSessionFromStorage();
    if (session && session.isAuthenticated) {
      setIsAuthenticated(true);
      setUserEmail(session.email);
      loadData();
    }
  };

  const handleLogout = () => {
    clearSession();
    setIsAuthenticated(false);
    setUserEmail('');
    setStats(null);
    setLogs([]);
    setArticles([]);
    setComments([]);
  };

  const loadData = async () => {
    try {
      setLoading(true);
      const logsRef = collection(db, 'logs');
      const logsQuery = query(logsRef, orderBy('timestamp', 'desc'));
      const logsSnapshot = await getDocs(logsQuery);
      const logsData = logsSnapshot.docs.map(doc => ({
        id: doc.id,
        ...doc.data()
      })) as LogEntry[];

      const articlesRef = collection(db, 'articles');
      const articlesQuery = query(articlesRef, orderBy('createdAt', 'desc'));
      const articlesSnapshot = await getDocs(articlesQuery);

      async function fetchRepliesRecursively(articleId: string, parentPath: string[], parentId?: string, grandParentId?: string): Promise<Comment[]> {
        const repliesRef = collection(db, ...((parentPath as unknown) as [string, ...string[]]));
        const repliesSnapshot = await getDocs(repliesRef);
        return Promise.all(repliesSnapshot.docs.map(async replyDoc => {
          const replyData = replyDoc.data();
          const reply: Comment = {
            id: replyDoc.id,
            content: replyData.content || '',
            name: replyData.name || 'Anonymous',
            createdAt: replyData.createdAt,
            parentId: parentId,
            upvotes: replyData.upvotes,
            downvotes: replyData.downvotes,
            ...replyData
          };
          // Recursively fetch all nested replies
          const subReplies = await fetchRepliesRecursively(
            articleId,
            [...parentPath, replyDoc.id, 'replies'],
            replyDoc.id,
            parentId
          );
          console.log(subReplies)
          return { ...reply, replies: subReplies };
        }));
      }

      const articlesData = await Promise.all(
        articlesSnapshot.docs.map(async doc => {
          const articleData = doc.data();
          const comments = await fetchRepliesRecursively(doc.id, ['articles', doc.id, 'comments']);
          console.log(comments);
          return {
            ...(articleData as Article),
            id: doc.id,
            comments
          };
        })
      );

      // Load comments from each article's subcollection
      const allUserComments: Comment[] = [];
      for (const article of articlesData) {
        try {
          const commentsRef = collection(db, 'articles', article.id, 'comments');
          const commentsQuery = query(commentsRef, orderBy('createdAt', 'desc'));
          const commentsSnapshot = await getDocs(commentsQuery);
          const articleComments = commentsSnapshot.docs.map(doc => ({
            id: doc.id,
            ...doc.data(),
            identifier: article.id // Add the article ID for reference
          })) as Comment[];
          allUserComments.push(...articleComments);
        } catch (error) {
          console.log(`No comments collection for article ${article.id} or error loading:`, error);
        }
      }

      console.log('Loaded user comments:', allUserComments.length, allUserComments);
      console.log('Loaded articles:', articlesData.length);
      console.log('Default comments count:', articlesData.reduce((sum, article) => 
        sum + (Array.isArray(article.default_comments) ? article.default_comments.length : 0), 0
      ));

      setLogs(logsData);
      setArticles(articlesData);
      setComments(allUserComments);

      const uniqueUsers = new Set(logsData.map(log => log.userId)).size;
      const actionsByType: Record<string, number> = {};
      logsData.forEach(log => {
        actionsByType[log.action] = (actionsByType[log.action] || 0) + 1;
      });

      const timestamps = logsData.map(log => log.timestamp).filter(Boolean);
      const dateRange = {
        earliest: timestamps.length > 0 ? new Date(Math.min(...timestamps.map(t => t.toDate ? t.toDate() : new Date(t)))).toISOString() : '',
        latest: timestamps.length > 0 ? new Date(Math.max(...timestamps.map(t => t.toDate ? t.toDate() : new Date(t)))).toISOString() : ''
      };

      const articlesWithComments = articlesData.filter(article => 
        Array.isArray(article.default_comments) && article.default_comments.length > 0
      ).length;

      const totalWordCount = articlesData.reduce((sum, article) => 
        sum + (article.content ? article.content.split(/\s+/).length : 0), 0
      );

      const totalComments = articlesData.reduce((sum, article) => 
        sum + (Array.isArray(article.default_comments) ? article.default_comments.length : 0), 0
      ) + allUserComments.length;

      setStats({
        totalLogs: logsData.length,
        totalArticles: articlesData.length,
        totalComments,
        uniqueUsers,
        totalActions: logsData.length,
        dateRange,
        actionsByType,
        articlesWithComments,
        averageWordCount: Math.round(totalWordCount / articlesData.length) || 0
      });

    } catch (error) {
      console.error('Error loading data:', error);
    } finally {
      setLoading(false);
    }
  };

  const exportToCSV = (data: any[], filename: string) => {
    if (!data.length) return;
    const headers = Object.keys(data[0] || {});
    const csvContent = [
      headers.join(','),
      ...data.map(row => 
        headers.map(header => {
          let value = row[header];
          if ((header === 'timestamp' || header === 'createdAt') && value) {
            if (typeof value === 'object' && typeof value.toDate === 'function') {
              value = value.toDate().toISOString();
            } else if (typeof value === 'string' || typeof value === 'number') {
              const d = new Date(value);
              if (!isNaN(d.getTime())) value = d.toISOString();
            }
          }
          if (typeof value === 'object' && value !== null) return '';
          return typeof value === 'string' ? `"${value.replace(/"/g, '""')}"` : (value ?? '');
        }).join(',')
      )
    ].join('\n');

    const blob = new Blob([csvContent], { type: 'text/csv' });
    const url = window.URL.createObjectURL(blob);
    const a = document.createElement('a');
    a.href = url;
    a.download = filename;
    a.click();
    window.URL.revokeObjectURL(url);
  };

  const filteredLogs = logs.filter(log => {
    if (selectedAction !== 'all' && log.action !== selectedAction) return false;
    if (selectedArticle !== 'all' && log.identifier !== selectedArticle) return false;
    if (selectedDateRange !== 'all') {
      const logDate = log.timestamp?.toDate ? log.timestamp.toDate() : new Date(log.timestamp);
      const now = new Date();
      const daysAgo = parseInt(selectedDateRange);
      const cutoffDate = new Date(now.getTime() - (daysAgo * 24 * 60 * 60 * 1000));
      if (logDate < cutoffDate) return false;
    }
    if (logUserFilter && log.userId && !log.userId.toLowerCase().includes(logUserFilter.toLowerCase())) return false;
    if (searchTerm) {
      const searchLower = searchTerm.toLowerCase();
      return (
        (log.label && log.label.toLowerCase().includes(searchLower)) ||
        (typeof log.details === 'string' && log.details.toLowerCase().includes(searchLower)) ||
        (log.url && log.url.toLowerCase().includes(searchLower))
      );
    }
    return true;
  });

  // Only filter articles by title/id filter in articles tab
  const filteredArticles = viewMode === 'articles'
    ? articles.filter(article => {
        if (articleTitleIdFilter) {
          const filter = articleTitleIdFilter.toLowerCase();
          return (
            article.title.toLowerCase().includes(filter) ||
            article.id.toLowerCase().includes(filter)
          );
        }
        return true;
      })
    : articles.filter(article => {
        if (searchTerm) {
          const searchLower = searchTerm.toLowerCase();
          return (
            article.title.toLowerCase().includes(searchLower) ||
            article.content.toLowerCase().includes(searchLower) ||
            (article.author?.name || '').toLowerCase().includes(searchLower)
          );
        }
        return true;
      });

  function flattenComments(comments: any[], article: any, parentId: string | null = null, grandParentId?: string) {
    const flat: any[] = [];
    function recurse(comment: any, parentId: string | null, grandParentId?: string) {
      flat.push({
        ...comment,
        articleId: article.id,
        articleTitle: article.title,
        articleSlug: article.slug,
        authorName: article.author?.name || 'Anonymous',
        parentId,
        grandParentId,
        replyCount: Array.isArray(comment.replies) ? comment.replies.length : 0,
      });
      if (Array.isArray(comment.replies)) {
        comment.replies.forEach((reply: any) => recurse(reply, comment.id, parentId || undefined));
      }
    }
    comments.forEach(c => recurse(c, parentId, grandParentId));
    return flat;
  }

<<<<<<< HEAD
  const allComments = articles.flatMap(article =>
    flattenComments(
      showDefaultComments && Array.isArray(article.default_comments) && article.default_comments.length > 0
        ? article.default_comments
        : (article.comments || []),
      article
    )
  );
=======
  const allComments = [
    // Default comments from articles
    ...articles.flatMap(article => 
      (article.default_comments || []).map(comment => ({
        ...comment,
        articleId: article.id,
        articleTitle: article.title,
        articleSlug: article.slug,
        authorName: article.author?.name || 'Anonymous',
        isDefaultComment: true,
        createdAt: comment.createdAt || comment.timestamp || new Date().toISOString()
      }))
    ),
    // User-submitted comments
    ...comments.map(comment => {
      const article = articles.find(a => a.id === comment.identifier);
      return {
        ...comment,
        articleId: comment.identifier,
        articleTitle: article?.title || comment.identifier,
        articleSlug: article?.slug || comment.identifier,
        authorName: comment.name || 'Anonymous',
        isDefaultComment: false,
        createdAt: comment.createdAt || new Date().toISOString()
      };
    })
  ];
>>>>>>> a7110d25

  const filteredComments = allComments.filter(comment => {
    if (selectedArticle !== 'all' && comment.articleId !== selectedArticle) return false;
    if (selectedUser !== 'all' && selectedUser.trim() !== '' && !comment.name.toLowerCase().includes(selectedUser.toLowerCase())) return false;
    if (selectedCommentDateRange !== 'all') {
      let commentDate: Date;
      const rawDate = comment.createdAt;
      const isFirestoreTimestamp = (d: any): d is { toDate: () => Date } => d && typeof d.toDate === 'function';
      if (isFirestoreTimestamp(rawDate)) {
        commentDate = rawDate.toDate();
      } else if (typeof rawDate === 'string' || typeof rawDate === 'number') {
        commentDate = new Date(rawDate);
      } else {
        commentDate = new Date();
      }
      const now = new Date();
      const daysAgo = parseInt(selectedCommentDateRange);
      const cutoffDate = new Date(now.getTime() - (daysAgo * 24 * 60 * 60 * 1000));
      if (commentDate < cutoffDate) return false;
    }
    if (searchTerm) {
      const searchLower = searchTerm.toLowerCase();
      return (
        comment.content.toLowerCase().includes(searchLower) ||
        comment.name.toLowerCase().includes(searchLower) ||
        comment.articleTitle.toLowerCase().includes(searchLower)
      );
    }
    return true;
  });

  // Sort filteredComments based on commentSort
  const sortedFilteredComments = [...filteredComments].sort((a, b) => {
    if (commentSort === 'date-desc') {
      // Newest first
      const aDate = a.createdAt?.toDate ? a.createdAt.toDate() : new Date(a.createdAt);
      const bDate = b.createdAt?.toDate ? b.createdAt.toDate() : new Date(b.createdAt);
      return bDate - aDate;
    } else if (commentSort === 'date-asc') {
      // Oldest first
      const aDate = a.createdAt?.toDate ? a.createdAt.toDate() : new Date(a.createdAt);
      const bDate = b.createdAt?.toDate ? b.createdAt.toDate() : new Date(b.createdAt);
      return aDate - bDate;
    } else if (commentSort === 'upvotes-desc') {
      return (b.upvotes || 0) - (a.upvotes || 0);
    } else if (commentSort === 'upvotes-asc') {
      return (a.upvotes || 0) - (b.upvotes || 0);
    } else if (commentSort === 'downvotes-desc') {
      return (b.downvotes || 0) - (a.downvotes || 0);
    } else if (commentSort === 'downvotes-asc') {
      return (a.downvotes || 0) - (b.downvotes || 0);
    }
    return 0;
  });

  const normalizedFilteredArticles = filteredArticles.map(article => {
    const { content, createdAt, ...rest } = article;
    const { id, title, ...otherFields } = rest;
    return {
      id,
      title,
      ...otherFields,
      comments: Array.isArray(article.comments) ? article.comments.length : 0,
      default_comments: Array.isArray(article.default_comments) ? article.default_comments.length : 0
    };
  });

  const handleTabChange = (tabId: string) => {
    setViewMode(tabId as any);
    setSearchTerm('');
  };

  function highlightMatch(text: string, query: string) {
    if (!query) return text;
    const regex = new RegExp(`(${query.replace(/[.*+?^${}()|[\]\\]/g, '\\$&')})`, 'gi');
    const parts = text.split(regex);
    return parts.map((part, i) =>
      regex.test(part) ? <mark key={i} className="bg-yellow-200 px-0.5 rounded">{part}</mark> : part
    );
  }

  if (!isAuthenticated) {
    return <ResearchDashboardLogin onLogin={handleLogin} />;
  }

  if (loading) {
    return (
      <div className="min-h-screen p-8 bg-gray-50">
        <div className="mx-auto max-w-7xl">
          <div className="text-center">
            <div className="w-12 h-12 mx-auto border-b-2 border-blue-600 rounded-full animate-spin"></div>
            <p className="mt-4 text-gray-600">Loading research data...</p>
          </div>
        </div>
      </div>
    );
  }

  return (
    <div className="min-h-screen p-8 bg-gray-50">
      <div className="mx-auto max-w-7xl">
        {/* Header with Logout */}
        <div className="flex items-start justify-between mb-8">
          <div>
            <h1 className="mb-2 text-3xl font-bold text-gray-900">Research Data Dashboard</h1>
            <p className="text-gray-600">Interactive data exploration and analysis for researchers</p>
            <p className="mt-1 text-sm text-gray-500">Logged in as: {userEmail}</p>
          </div>
          <div className="flex space-x-2">
            <a
              href="/admin"
              className="px-4 py-2 text-sm text-gray-600 border border-gray-300 rounded-md hover:text-gray-800 hover:bg-gray-50"
            >
              Admin
            </a>
            <button
              onClick={handleLogout}
              className="px-4 py-2 text-sm text-gray-600 border border-gray-300 rounded-md hover:text-gray-800 hover:bg-gray-50"
            >
              Sign Out
            </button>
          </div>
        </div>

        {/* Navigation Tabs */}
        <div className="mb-8 bg-white rounded-lg shadow">
          <div className="border-b border-gray-200">
            <nav className="flex px-6 -mb-px space-x-8">
              {[
                { id: 'overview', label: 'Overview', count: null },
                { id: 'logs', label: 'User Activity', count: logs.length },
                { id: 'articles', label: 'Articles', count: articles.length },
                { id: 'comments', label: 'Comments', count: allComments.length }
              ].map((tab) => (
                <button
                  key={tab.id}
                  onClick={() => handleTabChange(tab.id)}
                  className={`py-4 px-1 border-b-2 font-medium text-sm ${
                    viewMode === tab.id
                      ? 'border-blue-500 text-blue-600'
                      : 'border-transparent text-gray-500 hover:text-gray-700 hover:border-gray-300'
                  }`}
                >
                  {tab.label}
                  {tab.count !== null && (
                    <span className="ml-2 bg-gray-100 text-gray-900 py-0.5 px-2.5 rounded-full text-xs">
                      {tab.count}
                    </span>
                  )}
                </button>
              ))}
            </nav>
          </div>
        </div>

        {/* Content Based on View Mode */}
        {viewMode === 'overview' && (
          <>
            {/* Stats Overview */}
            {stats && (
              <div className="grid grid-cols-1 gap-6 mb-8 md:grid-cols-2 lg:grid-cols-4">
                <div className="p-6 bg-white rounded-lg shadow">
                  <h3 className="text-sm font-medium text-gray-500">Total User Actions</h3>
                  <p className="text-3xl font-bold text-gray-900">{stats.totalLogs.toLocaleString()}</p>
                  <p className="mt-1 text-sm text-gray-600">Unique users: {stats.uniqueUsers}</p>
                </div>
                <div className="p-6 bg-white rounded-lg shadow">
                  <h3 className="text-sm font-medium text-gray-500">Articles</h3>
                  <p className="text-3xl font-bold text-gray-900">{stats.totalArticles}</p>
                  <p className="mt-1 text-sm text-gray-600">Avg {stats.averageWordCount} words</p>
                </div>
                <div className="p-6 bg-white rounded-lg shadow">
                  <h3 className="text-sm font-medium text-gray-500">Comments</h3>
                  <p className="text-3xl font-bold text-gray-900">{stats.totalComments}</p>
                  <p className="mt-1 text-sm text-gray-600">{stats.articlesWithComments} articles have comments</p>
                </div>
                <div className="p-6 bg-white rounded-lg shadow">
                  <h3 className="text-sm font-medium text-gray-500">Date Range</h3>
                  <p className="text-lg font-semibold text-gray-900">
                    {stats.dateRange.earliest ? new Date(stats.dateRange.earliest).toLocaleDateString() : 'N/A'}
                  </p>
                  <p className="mt-1 text-sm text-gray-600">to {stats.dateRange.latest ? new Date(stats.dateRange.latest).toLocaleDateString() : 'N/A'}</p>
                </div>
              </div>
            )}

            {/* Action Types Chart */}
            {stats && (
              <div className="p-6 mb-8 bg-white rounded-lg shadow">
                <h2 className="mb-4 text-xl font-semibold">User Actions by Type</h2>
                <div className="space-y-3">
                  {Object.entries(stats.actionsByType).map(([action, count]) => (
                    <div key={action} className="flex items-center">
                      <div className="w-32 text-sm font-medium text-gray-700">{action}</div>
                      <div className="flex-1 h-2 mx-4 bg-gray-200 rounded-full">
                        <div 
                          className="h-2 bg-blue-600 rounded-full" 
                          style={{ width: `${(count / stats.totalActions) * 100}%` }}
                        ></div>
                      </div>
                      <div className="w-16 text-sm text-gray-600">{count}</div>
                    </div>
                  ))}
                </div>
              </div>
            )}

            {/* Export Section */}
            <div className="p-6 bg-white rounded-lg shadow">
              <h2 className="mb-4 text-xl font-semibold">Export Data</h2>
              <div className="grid grid-cols-1 gap-4 md:grid-cols-2 lg:grid-cols-4">
                <button
                  onClick={() => exportToCSV(logs, `user_activity_${new Date().toISOString().split('T')[0]}.csv`)}
                  className="px-4 py-2 text-white bg-blue-600 rounded-md hover:bg-blue-700"
                >
                  Export User Activity (CSV)
                </button>
                <button
                  onClick={() => exportToCSV(articles, `articles_${new Date().toISOString().split('T')[0]}.csv`)}
                  className="px-4 py-2 text-white bg-green-600 rounded-md hover:bg-green-700"
                >
                  Export Articles (CSV)
                </button>
                <button
                  onClick={() => exportToCSV(allComments, `comments_${new Date().toISOString().split('T')[0]}.csv`)}
                />
                <button
                  onClick={() => {
                    const data = {
                      exportDate: new Date().toISOString(),
                      stats: stats,
                      filters: {
                        dateRange: selectedDateRange,
                        actionFilter: selectedAction,
                        searchTerm: searchTerm
                      }
                    };
                    const blob = new Blob([JSON.stringify(data, null, 2)], { type: 'application/json' });
                    const url = window.URL.createObjectURL(blob);
                    const a = document.createElement('a');
                    a.href = url;
                    a.download = `research_summary_${new Date().toISOString().split('T')[0]}.json`;
                    a.click();
                    window.URL.revokeObjectURL(url);
                  }}
                  className="px-4 py-2 text-white bg-orange-600 rounded-md hover:bg-orange-700"
                >
                  Export Summary (JSON)
                </button>
              </div>
            </div>
          </>
        )}

        {viewMode === 'logs' && (
          <>
            {/* Search and Filters */}
            <div className="p-6 mb-8 bg-white rounded-lg shadow">
              <div className="grid grid-cols-1 gap-4 md:grid-cols-5">
                <div>
                  <label className="block mb-2 text-sm font-medium text-gray-700">User</label>
                  <input
                    type="text"
                    value={logUserFilter}
                    onChange={e => setLogUserFilter(e.target.value)}
                    placeholder="Filter by user ID..."
                    className="w-full px-3 py-2 border border-gray-300 rounded-md"
                  />
                </div>
                <div>
                  <label className="block mb-2 text-sm font-medium text-gray-700">Date Range</label>
                  <select 
                    value={selectedDateRange} 
                    onChange={(e) => setSelectedDateRange(e.target.value)}
                    className="w-full px-3 py-2 border border-gray-300 rounded-md"
                  >
                    <option value="all">All Time</option>
                    <option value="1">Last 24 hours</option>
                    <option value="7">Last 7 days</option>
                    <option value="30">Last 30 days</option>
                    <option value="90">Last 90 days</option>
                  </select>
                </div>
                <div>
                  <label className="block mb-2 text-sm font-medium text-gray-700">Action Type</label>
                  <select 
                    value={selectedAction} 
                    onChange={(e) => setSelectedAction(e.target.value)}
                    className="w-full px-3 py-2 border border-gray-300 rounded-md"
                  >
                    <option value="all">All Actions</option>
                    {stats?.actionsByType && Object.keys(stats.actionsByType).map(action => (
                      <option key={action} value={action}>{action}</option>
                    ))}
                  </select>
                </div>
                <div>
                  <label className="block mb-2 text-sm font-medium text-gray-700">Article</label>
                  <select
                    value={selectedArticle}
                    onChange={e => setSelectedArticle(e.target.value)}
                    className="w-full px-3 py-2 border border-gray-300 rounded-md"
                  >
                    <option value="all">All Articles</option>
                    {articles.map(article => (
                      <option key={article.id} value={article.id}>{article.title}</option>
                    ))}
                  </select>
                </div>
                <div className="flex items-end">
                  <button
                    onClick={() => {
                      setSelectedDateRange('all');
                      setSelectedAction('all');
                      setSelectedArticle('all');
                      setLogUserFilter('');
                    }}
                    className="w-full px-4 py-2 text-white bg-gray-500 rounded-md hover:bg-gray-600"
                  >
                    Clear Filters
                  </button>
                </div>
              </div>
            </div>
<<<<<<< HEAD
            <div className="bg-white rounded-lg shadow">
              <div className="flex items-center justify-between p-6 border-b border-gray-200">
                <div>
                  <h2 className="text-xl font-semibold">User Activity Logs</h2>
                  <p className="text-gray-600">Showing {filteredLogs.length} of {logs.length} entries</p>
                </div>
                <button
                  onClick={() => exportToCSV(filteredLogs, `filtered_logs_${new Date().toISOString().split('T')[0]}.csv`)}
                  className="px-4 py-2 text-white bg-blue-600 rounded-md hover:bg-blue-700"
                >
                  Export Filtered Data
                </button>
              </div>
              <div className="overflow-x-auto">
                <table className="min-w-full divide-y divide-gray-200">
                  <thead className="bg-gray-50">
                    <tr>
                      <th className="px-6 py-3 text-xs font-medium tracking-wider text-left text-gray-500 uppercase">Time</th>
                      <th className="px-6 py-3 text-xs font-medium tracking-wider text-left text-gray-500 uppercase">User</th>
                      <th className="px-6 py-3 text-xs font-medium tracking-wider text-left text-gray-500 uppercase">Action</th>
                      <th className="px-6 py-3 text-xs font-medium tracking-wider text-left text-gray-500 uppercase">Details</th>
                      <th className="px-6 py-3 text-xs font-medium tracking-wider text-left text-gray-500 uppercase">Article</th>
=======
            <div className="overflow-x-auto">
              <table className="min-w-full divide-y divide-gray-200">
                <thead className="bg-gray-50">
                  <tr>
                    <th className="px-6 py-3 text-left text-xs font-medium text-gray-500 uppercase tracking-wider">Time</th>
                    <th className="px-6 py-3 text-left text-xs font-medium text-gray-500 uppercase tracking-wider">User</th>
                    <th className="px-6 py-3 text-left text-xs font-medium text-gray-500 uppercase tracking-wider">Action</th>
                    <th className="px-6 py-3 text-left text-xs font-medium text-gray-500 uppercase tracking-wider">Article</th>
                    <th className="px-6 py-3 text-left text-xs font-medium text-gray-500 uppercase tracking-wider">Description</th>
                    <th className="px-6 py-3 text-left text-xs font-medium text-gray-500 uppercase tracking-wider">Page</th>
                  </tr>
                </thead>
                <tbody className="bg-white divide-y divide-gray-200">
                  {filteredLogs.slice(0, 100).map((log) => (
                    <tr key={log.id} className="hover:bg-gray-50">
                      <td className="px-6 py-4 whitespace-nowrap text-sm text-gray-900">
                        {log.timestamp?.toDate ? 
                          log.timestamp.toDate().toLocaleString() : 
                          new Date(log.timestamp).toLocaleString()
                        }
                      </td>
                      <td className="px-6 py-4 whitespace-nowrap text-sm text-gray-900">
                        {log.userId}
                      </td>
                      <td className="px-6 py-4 whitespace-nowrap text-sm text-gray-900">
                        <span className="inline-flex items-center px-2.5 py-0.5 rounded-full text-xs font-medium bg-blue-100 text-blue-800">
                          {log.action}
                        </span>
                      </td>
                      <td className="px-6 py-4 text-sm text-gray-900 max-w-xs truncate">
                        {log.articleTitle || log.identifier}
                      </td>
                      <td className="px-6 py-4 text-sm text-gray-900 max-w-xs truncate">
                        {log.label}
                        {log.comment && (
                          <div className="text-gray-500 text-xs mt-1">{log.comment}</div>
                        )}
                      </td>
                      <td className="px-6 py-4 whitespace-nowrap text-sm text-gray-500">
                        {log.url}
                      </td>
>>>>>>> a7110d25
                    </tr>
                  </thead>
                  <tbody className="bg-white divide-y divide-gray-200">
                    {filteredLogs.slice(0, 100).map((log) => (
                      <tr key={log.id} className="hover:bg-gray-50">
                        <td className="px-6 py-4 text-sm text-gray-900 whitespace-nowrap">
                          {log.timestamp?.toDate ? 
                            log.timestamp.toDate().toLocaleString() : 
                            new Date(log.timestamp).toLocaleString()
                          }
                        </td>
                        <td className="px-6 py-4 text-sm text-gray-900 whitespace-nowrap">
                          {log.userId}
                        </td>
                        <td className="px-6 py-4 text-sm text-gray-900 whitespace-nowrap">
                          <span className="inline-flex items-center px-2.5 py-0.5 rounded-full text-xs font-medium bg-blue-100 text-blue-800">
                            {log.action}
                          </span>
                        </td>
                        <td className="max-w-xs px-6 py-4 text-sm text-gray-900 truncate">
                          {log.details && (
                            <div
                              className="mt-1 text-xs text-gray-500"
                              title={log.details}
                            >
                              {`${log.details.substring(0, 50)}`}
                            </div>
                          )}
                        </td>
                        <td className="px-6 py-4 text-sm text-gray-500 whitespace-nowrap">
                          {log.label || log.url}
                        </td>
                      </tr>
                    ))}
                  </tbody>
                </table>
              </div>
            </div>
          </>
        )}

        {viewMode === 'articles' && (
          <>
            <div className="p-6 mb-8 bg-white rounded-lg shadow">
              <div className="flex flex-col justify-center max-w-2xl gap-4 mx-auto md:flex-row md:items-end">
                <div className="flex-1 min-w-[220px]">
                  <label className="block mb-2 text-sm font-medium text-gray-700">Filter by Title or Article ID</label>
                  <input
                    type="text"
                    value={articleTitleIdFilter}
                    onChange={e => setArticleTitleIdFilter(e.target.value)}
                    placeholder="Type to filter articles..."
                    className="w-full px-3 py-2 border border-gray-300 rounded-md"
                  />
                </div>
                <button
                  onClick={() => setArticleTitleIdFilter('')}
                  className="px-4 py-2 mt-6 text-white bg-gray-500 rounded-md hover:bg-gray-600 md:mt-0"
                >
                  Clear Filters
                </button>
              </div>
            </div>
<<<<<<< HEAD
            <div className="bg-white rounded-lg shadow">
              <div className="flex items-center justify-between p-6 border-b border-gray-200">
                <div>
                  <h2 className="text-xl font-semibold">Articles</h2>
                  <p className="text-gray-600">Showing {normalizedFilteredArticles.length} of {articles.length} articles</p>
                </div>
                <button
                  onClick={() => exportToCSV(normalizedFilteredArticles, `filtered_articles_${new Date().toISOString().split('T')[0]}.csv`)}
                  className="px-4 py-2 text-white bg-green-600 rounded-md hover:bg-green-700"
                >
                  Export Filtered Data
                </button>
              </div>
              <div className="p-6 space-y-6">
                {normalizedFilteredArticles.map((article, idx) => {
                  const originalArticle = filteredArticles.find(a => a.id === article.id);
                  return (
                    <div key={article.id} className="p-4 border border-gray-200 rounded-lg">
                      <div className="flex items-start justify-between mb-2">
                        <h3 className="text-lg font-semibold text-gray-900">
                          <a
                            href={`/articles/${article.slug}`}
                            target="_blank"
                            rel="noopener noreferrer"
                            className="text-blue-600 hover:underline"
                          >
                            {highlightMatch(article.title, articleTitleIdFilter)}
                          </a>
                        </h3>
                        <span className="text-sm text-gray-500">
                          ID: {highlightMatch(article.id, articleTitleIdFilter)}
                        </span>
                      </div>
                      <div className="mb-2 text-sm text-gray-600">
                        <span className="font-medium">Author:</span> {((article as any).metadata?.author?.name) || article.author?.name || 'Anonymous'}
                      </div>
                      <div className="mb-2 text-sm text-gray-600">
                        <span className="font-medium">Comments:</span> {article.comments} comments
                      </div>
                      <div className="mb-2 text-sm text-gray-600">
                        <span className="font-medium">Default Comments:</span> {article.default_comments} default comments
                      </div>
                      <div className="text-sm text-gray-700 line-clamp-3" dangerouslySetInnerHTML={{__html: `${DOMPurify.sanitize(originalArticle?.content?.substring(0, 80).trimEnd() || '')}...`}} />
                    </div>
                  );
                })}
              </div>
=======
            <div className="p-6 space-y-6">
              {filteredArticles.map((article) => {
                const defaultCount = Array.isArray(article.default_comments) ? article.default_comments.length : 0;
                const userCount = comments.filter(c => c.identifier === article.id).length;
                return (
                  <div key={article.id} className="border border-gray-200 rounded-lg p-4">
                    <div className="flex justify-between items-start mb-2">
                      <h3 className="text-lg font-semibold text-gray-900">{article.title}</h3>
                      <span className="text-sm text-gray-500">ID: {article.id}</span>
                    </div>
                    <div className="text-sm text-gray-600 mb-2">
                      <span className="font-medium">Author:</span> {article.author?.name || 'Anonymous'}
                    </div>
                    <div className="text-sm text-gray-600 mb-2">
                      <span className="font-medium">Published:</span> {article.pubdate}
                    </div>
                    <div className="text-sm text-gray-600 mb-3">
                      <span className="font-medium">Comments:</span>
                      <span className="ml-2 text-blue-700">{defaultCount} default</span>
                      <span className="ml-2 text-green-700">{userCount} user</span>
                    </div>
                    <div className="text-sm text-gray-700 line-clamp-3">
                      {article.content.substring(0, 200)}...
                    </div>
                  </div>
                );
              })}
>>>>>>> a7110d25
            </div>
          </>
        )}

        {viewMode === 'comments' && (
          <>
            {/* Search and Filters for Comments */}
            <div className="p-6 mb-8 bg-white rounded-lg shadow">
              <div className="grid grid-cols-1 gap-4 md:grid-cols-5">
                <div>
                  <label className="block mb-2 text-sm font-medium text-gray-700">Search</label>
                  <input
                    type="text"
                    value={searchTerm}
                    onChange={(e) => setSearchTerm(e.target.value)}
                    placeholder="Search comments..."
                    className="w-full px-3 py-2 border border-gray-300 rounded-md"
                  />
                </div>
                <div>
                  <label className="block mb-2 text-sm font-medium text-gray-700">User</label>
                  <input
                    type="text"
                    value={selectedUser}
                    onChange={e => setSelectedUser(e.target.value)}
                    placeholder="Filter by username..."
                    className="w-full px-3 py-2 border border-gray-300 rounded-md"
                  />
                </div>
                <div>
                  <label className="block mb-2 text-sm font-medium text-gray-700">Article</label>
                  <select
                    value={selectedArticle}
                    onChange={(e) => setSelectedArticle(e.target.value)}
                    className="w-full px-3 py-2 border border-gray-300 rounded-md"
                  >
                    <option value="all">All Articles</option>
                    {articles.map(article => (
                      <option key={article.id} value={article.id}>{article.title}</option>
                    ))}
                  </select>
                </div>
                <div>
                  <label className="block mb-2 text-sm font-medium text-gray-700">Date Range</label>
                  <select
                    value={selectedCommentDateRange}
                    onChange={(e) => setSelectedCommentDateRange(e.target.value)}
                    className="w-full px-3 py-2 border border-gray-300 rounded-md"
                  >
                    <option value="all">All Time</option>
                    <option value="1">Last 24 hours</option>
                    <option value="7">Last 7 days</option>
                    <option value="30">Last 30 days</option>
                    <option value="90">Last 90 days</option>
                  </select>
                </div>
                <div className="flex items-end space-x-2">
                  <button
                    onClick={() => {
                      setSelectedArticle('all');
                      setSelectedUser('');
                      setSelectedCommentDateRange('all');
                      setSearchTerm('');
                      setArticleTitleIdFilter('');
                    }}
                    className="w-full px-4 py-2 text-white bg-gray-500 rounded-md hover:bg-gray-600"
                  >
                    Clear Filters
                  </button>
                </div>
              </div>
              {/* Sorting Row */}
              <div className="grid grid-cols-1 gap-4 mt-4 md:grid-cols-5">
                <div className="md:col-span-2">
                  <label className="block mb-2 text-sm font-medium text-gray-700">Sort By</label>
                  <select
                    value={commentSort}
                    onChange={e => setCommentSort(e.target.value)}
                    className="w-full px-3 py-2 border border-gray-300 rounded-md"
                  >
                    <option value="date-desc">Date Created (Newest First)</option>
                    <option value="date-asc">Date Created (Oldest First)</option>
                    <option value="upvotes-desc">Upvotes (Most First)</option>
                    <option value="upvotes-asc">Upvotes (Least First)</option>
                    <option value="downvotes-desc">Downvotes (Most First)</option>
                    <option value="downvotes-asc">Downvotes (Least First)</option>
                  </select>
                </div>
              </div>
            </div>
<<<<<<< HEAD
            <div className="bg-white rounded-lg shadow">
              <div className="flex items-center justify-between p-6 border-b border-gray-200">
                <div>
                  <h2 className="text-xl font-semibold">Comments</h2>
                  <p className="text-gray-600">Showing {filteredComments.length} of {allComments.length} comments</p>
                </div>
                <div className="flex gap-2">
                  <button
                    type="button"
                    onClick={() => setShowDefaultComments((v) => !v)}
                    className={`px-4 py-2 text-white rounded-md ${!showDefaultComments ? 'bg-blue-600 hover:bg-blue-700' : 'bg-gray-400 hover:bg-gray-500'}`}
                  >
                    {showDefaultComments ? 'Hide Default Comments' : 'Show Default Comments'}
                  </button>
                  <button
                    onClick={() => exportToCSV(filteredComments, `filtered_comments_${new Date().toISOString().split('T')[0]}.csv`)}
                    className="px-4 py-2 text-white bg-purple-600 rounded-md hover:bg-purple-700"
                  >
                    Export Filtered Data
                  </button>
                </div>
              </div>
              <div className="flex flex-wrap justify-center gap-4 p-6">
                {sortedFilteredComments.slice(0, numShownComments).map((comment, index) => {
                  return (
                    <div
                      key={index}
                      className="relative flex-shrink p-4 transition-shadow duration-150 bg-white border border-gray-200 rounded-lg cursor-pointer grow w-3xl hover:shadow-lg focus-within:shadow-lg"
                      style={{ margin: '0 0.5rem 0.5rem 0' }}
                      onMouseEnter={e => {
                        tooltipTimeout = setTimeout(() => {
                          setShowTooltip(true);
                          setTooltipComment(comment);
                          setTooltipPos({ x: e.clientX, y: e.clientY });
                        }, 350);
                      }}
                      onMouseLeave={() => {
                        clearTimeout(tooltipTimeout);
                        setShowTooltip(false);
                        setTooltipComment(null);
                      }}
                    >
                      <div className="flex items-start justify-between mb-2">
                        <div className="text-[20px] text-gray-600">
                          <span className="font-medium">Article:</span> {typeof comment.articleTitle === 'string' ? comment.articleTitle : JSON.stringify(comment.articleTitle) || 'N/A'}
                        </div>
                        <div className="flex items-center gap-2">
                          {/* Tag for Comment or Reply */}
                          {comment.parentId ? (
                            <span className="inline-flex items-center px-2.5 py-0.5 rounded-full text-xs font-medium bg-purple-100 text-purple-800 border border-purple-200">Reply</span>
                          ) : (
                            <span className="inline-flex items-center px-2.5 py-0.5 rounded-full text-xs font-medium bg-blue-100 text-blue-800 border border-blue-200">Comment</span>
                          )}
                          <span className="text-[20px] text-gray-500">
                            {comment.upvotes || 0} ↑ {comment.downvotes || 0} ↓
                          </span>
                        </div>
                      </div>
                      <div className="mb-2 text-[20px] text-gray-600">
                        <span className="font-medium">By:</span> {typeof comment.name === 'string' ? comment.name : JSON.stringify(comment.name) || 'Anonymous'}
                      </div>
                      <div className="text-gray-900 break-all text-[18px]" dangerouslySetInnerHTML={{__html: DOMPurify.sanitize(typeof comment.content === 'string' ? comment.content : JSON.stringify(comment.content) || 'No content')}}>
                        
                      </div>
=======
            <div className="p-6 space-y-4">
              {filteredComments.slice(0, 50).map((comment, index) => (
                <div key={index} className="border border-gray-200 rounded-lg p-4">
                  <div className="flex justify-between items-start mb-2">
                    <div className="text-sm text-gray-600">
                      <span className="font-medium">Article:</span> {comment.articleTitle}
                      <span className={`ml-2 px-2 py-1 rounded text-xs ${
                        comment.isDefaultComment 
                          ? 'bg-blue-100 text-blue-800' 
                          : 'bg-green-100 text-green-800'
                      }`}>
                        {comment.isDefaultComment ? 'Default' : 'User'}
                      </span>
                    </div>
                    <div className="text-sm text-gray-500">
                      {comment.upvotes || 0} ↑ {comment.downvotes || 0} ↓
>>>>>>> a7110d25
                    </div>
                  );
                })}
                {/* Single tooltip for all comments */}
                {showTooltip && tooltipComment && (
                  <div
                    className="z-50 fixed flex flex-col bg-white border border-gray-300 rounded shadow-lg p-3 text-xs text-gray-800 whitespace-pre-line min-w-[220px] max-w-xs"
                    style={{ left: tooltipPos.x + 8, top: tooltipPos.y + 16, pointerEvents: 'none' }}
                    role="tooltip"
                  >
                    <div className="mb-1 font-semibold underline">Details - <span className="font-mono text-gray-700">{tooltipComment.id}</span></div>
                    <div><span className='font-semibold'>Author: </span>{`${typeof tooltipComment.name === 'string' ? tooltipComment.name : JSON.stringify(tooltipComment.name) || 'Anonymous'}`}</div>
                    <div><span className='font-semibold'>Parent ID: </span>{`${tooltipComment.parentId || 'None'}`}</div>
                    <div><span className='font-semibold'>Posted: </span>{(() => {
                      const rawDate = tooltipComment.createdAt;
                      if (rawDate) {
                        if (typeof rawDate === 'object' && typeof rawDate.toDate === 'function') {
                          return rawDate.toDate().toLocaleString();
                        } else if (typeof rawDate === 'string' || typeof rawDate === 'number') {
                          const d = new Date(rawDate);
                          if (!isNaN(d.getTime())) return d.toLocaleString();
                        }
                      }
                      return 'Unknown';
                    })()}</div>
                    <div className="break-words"><span className='font-semibold'>Content: </span>{`${typeof tooltipComment.content === 'string' ? tooltipComment.content : JSON.stringify(tooltipComment.content) || 'No content'}`}</div>
                  </div>
<<<<<<< HEAD
                )}
              </div>
              {/* Show More button below filtered comments */}
              {filteredComments.length > numShownComments && (
                <div className="flex justify-center pb-8">
                  <button
                    onClick={() => setNumShownComments(n => Math.min(n + 50, filteredComments.length))}
                    className="px-6 py-2 text-white bg-blue-600 rounded-md shadow hover:bg-blue-700"
                  >
                    Show More
                  </button>
=======
                  <div className="text-sm text-gray-600 mb-2">
                    <span className="font-medium">By:</span> {comment.name}
                    {comment.createdAt && (
                      <span className="ml-4 text-gray-500">
                        {new Date(comment.createdAt).toLocaleString()}
                      </span>
                    )}
                  </div>
                  <div className="text-gray-900">
                    {comment.content}
                  </div>
>>>>>>> a7110d25
                </div>
              )}
              {/* Reset commentsToShow when filters/search change */}
            </div>
          </>
        )}
      </div>
    </div>
  );
}<|MERGE_RESOLUTION|>--- conflicted
+++ resolved
@@ -395,7 +395,6 @@
     return flat;
   }
 
-<<<<<<< HEAD
   const allComments = articles.flatMap(article =>
     flattenComments(
       showDefaultComments && Array.isArray(article.default_comments) && article.default_comments.length > 0
@@ -404,35 +403,6 @@
       article
     )
   );
-=======
-  const allComments = [
-    // Default comments from articles
-    ...articles.flatMap(article => 
-      (article.default_comments || []).map(comment => ({
-        ...comment,
-        articleId: article.id,
-        articleTitle: article.title,
-        articleSlug: article.slug,
-        authorName: article.author?.name || 'Anonymous',
-        isDefaultComment: true,
-        createdAt: comment.createdAt || comment.timestamp || new Date().toISOString()
-      }))
-    ),
-    // User-submitted comments
-    ...comments.map(comment => {
-      const article = articles.find(a => a.id === comment.identifier);
-      return {
-        ...comment,
-        articleId: comment.identifier,
-        articleTitle: article?.title || comment.identifier,
-        articleSlug: article?.slug || comment.identifier,
-        authorName: comment.name || 'Anonymous',
-        isDefaultComment: false,
-        createdAt: comment.createdAt || new Date().toISOString()
-      };
-    })
-  ];
->>>>>>> a7110d25
 
   const filteredComments = allComments.filter(comment => {
     if (selectedArticle !== 'all' && comment.articleId !== selectedArticle) return false;
@@ -757,7 +727,6 @@
                 </div>
               </div>
             </div>
-<<<<<<< HEAD
             <div className="bg-white rounded-lg shadow">
               <div className="flex items-center justify-between p-6 border-b border-gray-200">
                 <div>
@@ -780,49 +749,6 @@
                       <th className="px-6 py-3 text-xs font-medium tracking-wider text-left text-gray-500 uppercase">Action</th>
                       <th className="px-6 py-3 text-xs font-medium tracking-wider text-left text-gray-500 uppercase">Details</th>
                       <th className="px-6 py-3 text-xs font-medium tracking-wider text-left text-gray-500 uppercase">Article</th>
-=======
-            <div className="overflow-x-auto">
-              <table className="min-w-full divide-y divide-gray-200">
-                <thead className="bg-gray-50">
-                  <tr>
-                    <th className="px-6 py-3 text-left text-xs font-medium text-gray-500 uppercase tracking-wider">Time</th>
-                    <th className="px-6 py-3 text-left text-xs font-medium text-gray-500 uppercase tracking-wider">User</th>
-                    <th className="px-6 py-3 text-left text-xs font-medium text-gray-500 uppercase tracking-wider">Action</th>
-                    <th className="px-6 py-3 text-left text-xs font-medium text-gray-500 uppercase tracking-wider">Article</th>
-                    <th className="px-6 py-3 text-left text-xs font-medium text-gray-500 uppercase tracking-wider">Description</th>
-                    <th className="px-6 py-3 text-left text-xs font-medium text-gray-500 uppercase tracking-wider">Page</th>
-                  </tr>
-                </thead>
-                <tbody className="bg-white divide-y divide-gray-200">
-                  {filteredLogs.slice(0, 100).map((log) => (
-                    <tr key={log.id} className="hover:bg-gray-50">
-                      <td className="px-6 py-4 whitespace-nowrap text-sm text-gray-900">
-                        {log.timestamp?.toDate ? 
-                          log.timestamp.toDate().toLocaleString() : 
-                          new Date(log.timestamp).toLocaleString()
-                        }
-                      </td>
-                      <td className="px-6 py-4 whitespace-nowrap text-sm text-gray-900">
-                        {log.userId}
-                      </td>
-                      <td className="px-6 py-4 whitespace-nowrap text-sm text-gray-900">
-                        <span className="inline-flex items-center px-2.5 py-0.5 rounded-full text-xs font-medium bg-blue-100 text-blue-800">
-                          {log.action}
-                        </span>
-                      </td>
-                      <td className="px-6 py-4 text-sm text-gray-900 max-w-xs truncate">
-                        {log.articleTitle || log.identifier}
-                      </td>
-                      <td className="px-6 py-4 text-sm text-gray-900 max-w-xs truncate">
-                        {log.label}
-                        {log.comment && (
-                          <div className="text-gray-500 text-xs mt-1">{log.comment}</div>
-                        )}
-                      </td>
-                      <td className="px-6 py-4 whitespace-nowrap text-sm text-gray-500">
-                        {log.url}
-                      </td>
->>>>>>> a7110d25
                     </tr>
                   </thead>
                   <tbody className="bg-white divide-y divide-gray-200">
@@ -886,7 +812,6 @@
                 </button>
               </div>
             </div>
-<<<<<<< HEAD
             <div className="bg-white rounded-lg shadow">
               <div className="flex items-center justify-between p-6 border-b border-gray-200">
                 <div>
@@ -934,35 +859,6 @@
                   );
                 })}
               </div>
-=======
-            <div className="p-6 space-y-6">
-              {filteredArticles.map((article) => {
-                const defaultCount = Array.isArray(article.default_comments) ? article.default_comments.length : 0;
-                const userCount = comments.filter(c => c.identifier === article.id).length;
-                return (
-                  <div key={article.id} className="border border-gray-200 rounded-lg p-4">
-                    <div className="flex justify-between items-start mb-2">
-                      <h3 className="text-lg font-semibold text-gray-900">{article.title}</h3>
-                      <span className="text-sm text-gray-500">ID: {article.id}</span>
-                    </div>
-                    <div className="text-sm text-gray-600 mb-2">
-                      <span className="font-medium">Author:</span> {article.author?.name || 'Anonymous'}
-                    </div>
-                    <div className="text-sm text-gray-600 mb-2">
-                      <span className="font-medium">Published:</span> {article.pubdate}
-                    </div>
-                    <div className="text-sm text-gray-600 mb-3">
-                      <span className="font-medium">Comments:</span>
-                      <span className="ml-2 text-blue-700">{defaultCount} default</span>
-                      <span className="ml-2 text-green-700">{userCount} user</span>
-                    </div>
-                    <div className="text-sm text-gray-700 line-clamp-3">
-                      {article.content.substring(0, 200)}...
-                    </div>
-                  </div>
-                );
-              })}
->>>>>>> a7110d25
             </div>
           </>
         )}
@@ -1053,7 +949,6 @@
                 </div>
               </div>
             </div>
-<<<<<<< HEAD
             <div className="bg-white rounded-lg shadow">
               <div className="flex items-center justify-between p-6 border-b border-gray-200">
                 <div>
@@ -1118,24 +1013,6 @@
                       <div className="text-gray-900 break-all text-[18px]" dangerouslySetInnerHTML={{__html: DOMPurify.sanitize(typeof comment.content === 'string' ? comment.content : JSON.stringify(comment.content) || 'No content')}}>
                         
                       </div>
-=======
-            <div className="p-6 space-y-4">
-              {filteredComments.slice(0, 50).map((comment, index) => (
-                <div key={index} className="border border-gray-200 rounded-lg p-4">
-                  <div className="flex justify-between items-start mb-2">
-                    <div className="text-sm text-gray-600">
-                      <span className="font-medium">Article:</span> {comment.articleTitle}
-                      <span className={`ml-2 px-2 py-1 rounded text-xs ${
-                        comment.isDefaultComment 
-                          ? 'bg-blue-100 text-blue-800' 
-                          : 'bg-green-100 text-green-800'
-                      }`}>
-                        {comment.isDefaultComment ? 'Default' : 'User'}
-                      </span>
-                    </div>
-                    <div className="text-sm text-gray-500">
-                      {comment.upvotes || 0} ↑ {comment.downvotes || 0} ↓
->>>>>>> a7110d25
                     </div>
                   );
                 })}
@@ -1163,10 +1040,8 @@
                     })()}</div>
                     <div className="break-words"><span className='font-semibold'>Content: </span>{`${typeof tooltipComment.content === 'string' ? tooltipComment.content : JSON.stringify(tooltipComment.content) || 'No content'}`}</div>
                   </div>
-<<<<<<< HEAD
                 )}
               </div>
-              {/* Show More button below filtered comments */}
               {filteredComments.length > numShownComments && (
                 <div className="flex justify-center pb-8">
                   <button
@@ -1175,22 +1050,9 @@
                   >
                     Show More
                   </button>
-=======
-                  <div className="text-sm text-gray-600 mb-2">
-                    <span className="font-medium">By:</span> {comment.name}
-                    {comment.createdAt && (
-                      <span className="ml-4 text-gray-500">
-                        {new Date(comment.createdAt).toLocaleString()}
-                      </span>
-                    )}
-                  </div>
-                  <div className="text-gray-900">
-                    {comment.content}
-                  </div>
->>>>>>> a7110d25
+
                 </div>
               )}
-              {/* Reset commentsToShow when filters/search change */}
             </div>
           </>
         )}
